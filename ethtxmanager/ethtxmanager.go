// Package ethtxmanager handles ethereum transactions:  It makes
// calls to send and to aggregate batch, checks possible errors, like wrong nonce or gas limit too low
// and make correct adjustments to request according to it. Also, it tracks transaction receipt and status
// of tx in case tx is rejected and send signals to sequencer/aggregator to resend sequence/batch
package ethtxmanager

import (
	"math/big"
	"strings"
	"time"

	ethmanTypes "github.com/0xPolygonHermez/zkevm-node/etherman/types"
	"github.com/0xPolygonHermez/zkevm-node/log"
	"github.com/0xPolygonHermez/zkevm-node/proverclient/pb"
)

const oneHundred = 100

// Client for eth tx manager
type Client struct {
	cfg    Config
	ethMan etherman
}

// New creates new eth tx manager
func New(cfg Config, ethMan etherman) *Client {
	return &Client{
		cfg:    cfg,
		ethMan: ethMan,
	}
}

// SequenceBatches send sequences to the channel
func (c *Client) SequenceBatches(sequences []ethmanTypes.Sequence, gasLimit uint64) {
	var (
		attempts uint32
		gasPrice *big.Int
	)
	log.Info("sending sequence to L1")
	for attempts < c.cfg.MaxSendBatchTxRetries {
		tx, err := c.ethMan.SequenceBatches(sequences, gasLimit, gasPrice)
		for err != nil && attempts < c.cfg.MaxSendBatchTxRetries {
			log.Errorf("failed to sequence batches, trying once again, retry #%d, gasLimit: %d, err: %w",
				attempts, 0, err)
			time.Sleep(c.cfg.FrequencyForResendingFailedSendBatches.Duration)
			attempts++
			tx, err = c.ethMan.SequenceBatches(sequences, gasLimit, gasPrice)
		}
		if err != nil {
			log.Fatalf("failed to sequence batches, maximum attempts exceeded, gasLimit: %d, err: %w",
				0, err)
		}
		// Wait for tx to be mined
		log.Infof("waiting for sequence to be mined. Tx hash: %s", tx.Hash())
		err = c.ethMan.WaitTxToBeMined(tx.Hash(), c.cfg.WaitTxToBeMined.Duration)
		if err != nil {
			attempts++
			if strings.Contains(err.Error(), "out of gas") {
<<<<<<< HEAD
				gasLimit = (tx.Gas() * (oneHundred + c.cfg.PercentageToIncreaseGasLimit)) / oneHundred
				log.Infof("out of gas with %d, retrying with %d", tx.Gas(), gasLimit)
=======
				gas = increaseGasLimit(tx.Gas(), c.cfg.PercentageToIncreaseGasLimit)
				log.Infof("out of gas with %d, retrying with %d", tx.Gas(), gas)
>>>>>>> abf4e2e7
				continue
			} else if strings.Contains(err.Error(), "timeout has been reached") {
				gasPrice = increaseGasPrice(tx.GasPrice(), c.cfg.PercentageToIncreaseGasPrice)
				log.Infof("tx %s reached timeout, retrying with gas price = %d", tx.Hash(), gasPrice)
				continue
			}
			log.Fatalf("tx %s failed, err: %w", tx.Hash(), err)
		} else {
			log.Infof("sequence sent to L1 successfully. Tx hash: %s", tx.Hash())
			return
		}
	}
}

// VerifyBatch send VerifyBatch request to ethereum
func (c *Client) VerifyBatch(batchNum uint64, resGetProof *pb.GetProofResponse) {
	var (
		attempts uint32
		gas      uint64
		gasPrice *big.Int
	)
	log.Infof("sending batch %d verification to L1", batchNum)
	for attempts < c.cfg.MaxVerifyBatchTxRetries {
		tx, err := c.ethMan.VerifyBatch(batchNum, resGetProof, gas, gasPrice)
		for err != nil && attempts < c.cfg.MaxSendBatchTxRetries {
			log.Errorf("failed to send batch verification, trying once again, retry #%d, gasLimit: %d, err: %w",
				attempts, 0, err)
			time.Sleep(c.cfg.FrequencyForResendingFailedSendBatches.Duration)
			attempts++
			tx, err = c.ethMan.VerifyBatch(batchNum, resGetProof, gas, gasPrice)
		}
		if err != nil {
			log.Fatalf("failed to send batch verification, maximum attempts exceeded, gasLimit: %d, err: %w",
				0, err)
		}
		// Wait for tx to be mined
		log.Infof("waiting for tx to be mined. Tx hash: %s", tx.Hash())
		err = c.ethMan.WaitTxToBeMined(tx.Hash(), c.cfg.WaitTxToBeMined.Duration)
		if err != nil {
			attempts++
			if strings.Contains(err.Error(), "out of gas") {
				gas = increaseGasLimit(tx.Gas(), c.cfg.PercentageToIncreaseGasLimit)
				log.Infof("out of gas with %d, retrying with %d", tx.Gas(), gas)
				continue
			} else if strings.Contains(err.Error(), "timeout has been reached") {
				gasPrice = increaseGasPrice(tx.GasPrice(), c.cfg.PercentageToIncreaseGasPrice)
				log.Infof("tx %s reached timeout, retrying with gas price = %d", tx.Hash(), gasPrice)
				continue
			}
			log.Fatalf("tx %s failed, err: %w", tx.Hash(), err)
		} else {
			log.Infof("batch verification sent to L1 successfully. Tx hash: %s", tx.Hash())
			return
		}
	}
}

func increaseGasPrice(currentGasPrice *big.Int, percentageIncrease uint64) *big.Int {
	gasPrice := big.NewInt(0).Mul(currentGasPrice, new(big.Int).SetUint64(uint64(oneHundred)+percentageIncrease))
	return gasPrice.Div(gasPrice, big.NewInt(oneHundred))
}

func increaseGasLimit(currentGasLimit uint64, percentageIncrease uint64) uint64 {
	return currentGasLimit * (oneHundred + percentageIncrease) / oneHundred
}<|MERGE_RESOLUTION|>--- conflicted
+++ resolved
@@ -56,13 +56,8 @@
 		if err != nil {
 			attempts++
 			if strings.Contains(err.Error(), "out of gas") {
-<<<<<<< HEAD
-				gasLimit = (tx.Gas() * (oneHundred + c.cfg.PercentageToIncreaseGasLimit)) / oneHundred
+				gasLimit = increaseGasLimit(tx.Gas(), c.cfg.PercentageToIncreaseGasLimit)
 				log.Infof("out of gas with %d, retrying with %d", tx.Gas(), gasLimit)
-=======
-				gas = increaseGasLimit(tx.Gas(), c.cfg.PercentageToIncreaseGasLimit)
-				log.Infof("out of gas with %d, retrying with %d", tx.Gas(), gas)
->>>>>>> abf4e2e7
 				continue
 			} else if strings.Contains(err.Error(), "timeout has been reached") {
 				gasPrice = increaseGasPrice(tx.GasPrice(), c.cfg.PercentageToIncreaseGasPrice)
