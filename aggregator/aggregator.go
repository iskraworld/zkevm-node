package aggregator

import (
	"context"
	"encoding/binary"
	"errors"
	"fmt"
	"math/big"
	"time"

	"github.com/0xPolygonHermez/zkevm-node/aggregator/prover"
	"github.com/0xPolygonHermez/zkevm-node/encoding"
	"github.com/0xPolygonHermez/zkevm-node/hex"
	"github.com/0xPolygonHermez/zkevm-node/log"
	"github.com/0xPolygonHermez/zkevm-node/proverclient/pb"
	"github.com/0xPolygonHermez/zkevm-node/state"
	"github.com/ethereum/go-ethereum/common"
	"github.com/iden3/go-iden3-crypto/keccak256"
	"google.golang.org/grpc"
)

// Aggregator represents an aggregator
type Aggregator struct {
	cfg Config

	State                stateInterface
	EthTxManager         ethTxManager
	Ethman               etherman
	ProverClients        []proverClientInterface
	ProfitabilityChecker aggregatorTxProfitabilityChecker
}

// NewAggregator creates a new aggregator
func NewAggregator(
	cfg Config,
	stateInterface stateInterface,
	ethTxManager ethTxManager,
	etherman etherman,
	grpcClientConns []*grpc.ClientConn,
) (Aggregator, error) {
	var profitabilityChecker aggregatorTxProfitabilityChecker
	switch cfg.TxProfitabilityCheckerType {
	case ProfitabilityBase:
		profitabilityChecker = NewTxProfitabilityCheckerBase(stateInterface, cfg.IntervalAfterWhichBatchConsolidateAnyway.Duration, cfg.TxProfitabilityMinReward.Int)
	case ProfitabilityAcceptAll:
		profitabilityChecker = NewTxProfitabilityCheckerAcceptAll(stateInterface, cfg.IntervalAfterWhichBatchConsolidateAnyway.Duration)
	}

	proverClients := make([]proverClientInterface, 0, len(cfg.ProverURIs))
	ctx := context.Background()

	a := Aggregator{
		cfg: cfg,

		State:                stateInterface,
		EthTxManager:         ethTxManager,
		Ethman:               etherman,
		ProverClients:        proverClients,
		ProfitabilityChecker: profitabilityChecker,
	}

	for _, proverURI := range cfg.ProverURIs {
		proverClient := prover.NewClient(proverURI, cfg.IntervalFrequencyToGetProofGenerationState)
		proverClients = append(proverClients, proverClient)
		grpcClientConns = append(grpcClientConns, proverClient.Prover.Conn)
		log.Infof("Connected to prover %v", proverURI)

		// Check if prover is already working in a proof generation
		proof, err := stateInterface.GetWIPProofByProver(ctx, proverURI, nil)
		if err != nil && err != state.ErrNotFound {
			log.Errorf("Error while getting WIP proof for prover %v, error: %w", proverURI, err)
			continue
		}

		if proof != nil {
			log.Infof("Resuming WIP proof generation for batchNumber %v in prover %v", proof.BatchNumber, *proof.Prover)
			go func() {
				a.resumeWIPProofGeneration(ctx, proof, proverClient)
			}()
		}
	}

	a.ProverClients = proverClients

	return a, nil
}

func (a *Aggregator) resumeWIPProofGeneration(ctx context.Context, proof *state.Proof, prover proverClientInterface) {
	err := a.getAndStoreProof(ctx, proof, prover)
	if err != nil {
		log.Warnf("Could not resume WIP Proof Generation for prover %v and batchNumber %v", *proof.Prover, proof.BatchNumber)
	}
}

// Start starts the aggregator
func (a *Aggregator) Start(ctx context.Context) {
	// define those vars here, bcs it can be used in case <-a.ctx.Done()
	tickerVerifyBatch := time.NewTicker(a.cfg.IntervalToConsolidateState.Duration)
	tickerSendVerifiedBatch := time.NewTicker(a.cfg.IntervalToConsolidateState.Duration)
	defer tickerVerifyBatch.Stop()
	defer tickerSendVerifiedBatch.Stop()

	for i := 0; i < len(a.ProverClients); i++ {
		// persist proofs into the DB
		go func() {
			for {
				a.tryVerifyBatch(ctx, tickerVerifyBatch)
			}
		}()
		time.Sleep(time.Second)
	}

	// send and monitor persisted proofs to L1
	go func() {
		for {
			a.EthTxManager.SyncPendingProofs()
			waitTick(ctx, tickerSendVerifiedBatch)
		}
	}()
	// Wait until context is done
	<-ctx.Done()
}

<<<<<<< HEAD
func (a *Aggregator) tryToSendVerifiedBatch(ctx context.Context, ticker *time.Ticker) {
	log.Debug("checking if network is synced")
	for !a.isSynced(ctx) {
		log.Infof("waiting for synchronizer to sync...")
		waitTick(ctx, ticker)
		continue
	}
	log.Debug("checking if there is any consolidated batch to be verified")
	lastVerifiedBatch, err := a.State.GetLastVerifiedBatch(ctx, nil)
	if err != nil && err != state.ErrNotFound {
		log.Warnf("failed to get last consolidated batch, err: %v", err)
		waitTick(ctx, ticker)
		return
	} else if err == state.ErrNotFound {
		log.Debug("no consolidated batch found")
		waitTick(ctx, ticker)
		return
	}

	sequences, err := a.State.GetSequences(ctx, lastVerifiedBatch.BatchNumber, nil)
	if err != nil && err != state.ErrNotFound {
		log.Warnf("failed to get last sequence to consolidate, err: %v", err)
		waitTick(ctx, ticker)
		return
	} else if err == state.ErrNotFound || len(sequences) == 0 {
		log.Debug("no sequence found")
		waitTick(ctx, ticker)
		return
	}

	newBatchNumberToVerify := sequences[0].NewVerifiedBatchNumber

	proof, err := a.State.GetGeneratedProofByBatchNumber(ctx, newBatchNumberToVerify, nil)
	if err != nil && err != state.ErrNotFound {
		log.Warnf("failed to get last proof for batch %v, err: %v", newBatchNumberToVerify, err)
		waitTick(ctx, ticker)
		return
	}

	if proof != nil && proof.Proof != nil {
		log.Infof("sending verified proof to the ethereum smart contract, batchNumber %d", newBatchNumberToVerify)
		err := a.EthTxManager.VerifyBatches(ctx, lastVerifiedBatch.BatchNumber, newBatchNumberToVerify, proof.Proof)
		if err != nil {
			log.Errorf("error verifying batch %d. Error: %w", newBatchNumberToVerify, err)
		} else {
			log.Infof("proof for the batch was sent, batchNumber: %v", newBatchNumberToVerify)
			err := a.State.DeleteGeneratedProof(ctx, newBatchNumberToVerify, nil)
			if err != nil {
				log.Warnf("failed to delete generated proof for batchNumber %v, err: %v", newBatchNumberToVerify, err)
			}
		}
	} else {
		log.Debugf("no generated proof for batchNumber %v has been found", newBatchNumberToVerify)
		waitTick(ctx, ticker)
	}
}

=======
>>>>>>> d80d19eb
func (a *Aggregator) tryVerifyBatch(ctx context.Context, ticker *time.Ticker) {
	log.Info("checking if network is synced")
	for !a.isSynced(ctx) {
		log.Infof("waiting for synchronizer to sync...")
		waitTick(ctx, ticker)
		continue
	}
	log.Info("network is synced, getting batch to verify")
	batchToVerify, err := a.getBatchToVerify(ctx)
	if err != nil || batchToVerify == nil {
		waitTick(ctx, ticker)
		return
	}
	log.Infof("checking profitability to aggregate batch, batchNumber: %d", batchToVerify.BatchNumber)
	// pass matic collateral as zero here, bcs in smart contract fee for aggregator is not defined yet
	isProfitable, err := a.ProfitabilityChecker.IsProfitable(ctx, big.NewInt(0))
	if err != nil {
		log.Warnf("failed to check aggregator profitability, err: %v", err)
		waitTick(ctx, ticker)
		return
	}

	if !isProfitable {
		log.Infof("Batch %d is not profitable, matic collateral %d", batchToVerify.BatchNumber, big.NewInt(0))
		waitTick(ctx, ticker)
		return
	}

	log.Infof("sending zki + batch to the prover, batchNumber: %d", batchToVerify.BatchNumber)
	inputProver, err := a.buildInputProver(ctx, batchToVerify)
	if err != nil {
		log.Warnf("failed to build input prover, err: %v", err)
		waitTick(ctx, ticker)
		return
	}

	log.Infof("sending a batch to the prover, OLDSTATEROOT: %s, NEWSTATEROOT: %s, BATCHNUM: %d",
		inputProver.PublicInputs.OldStateRoot, inputProver.PublicInputs.NewStateRoot, inputProver.PublicInputs.BatchNum)

	var prover proverClientInterface
	var idleProverFound bool
	// Look for a free prover
	for _, prover = range a.ProverClients {
		if prover.IsIdle(ctx) {
			log.Infof("Prover %s is going to be used for batchNumber: %d", prover.GetURI(), batchToVerify.BatchNumber)
			idleProverFound = true
			break
		}
	}

	if !idleProverFound {
		log.Warn("all provers are busy")
		waitTick(ctx, ticker)
		return
	}

	proverURI := prover.GetURI()
	proof := &state.Proof{BatchNumber: batchToVerify.BatchNumber, Prover: &proverURI, InputProver: inputProver}

	genProofID, err := prover.GetGenProofID(ctx, inputProver)
	if err != nil {
		log.Warnf("failed to get gen proof id, err: %v", err)
		err2 := a.State.DeleteGeneratedProof(ctx, proof.BatchNumber, nil)
		if err2 != nil {
			log.Errorf("failed to delete proof generation mark after error, err: %v", err2)
		}
		waitTick(ctx, ticker)
		return
	}

	proof.ProofID = &genProofID

	// Avoid other thread to process the same batch
	err = a.State.AddGeneratedProof(ctx, proof, nil)
	if err != nil {
		log.Warnf("failed to store proof generation mark, err: %v", err)
		waitTick(ctx, ticker)
		return
	}

	log.Infof("Proof ID for batchNumber %d: %v", proof.BatchNumber, *proof.ProofID)

	err = a.getAndStoreProof(ctx, proof, prover)
	if err != nil {
		waitTick(ctx, ticker)
		return
	}
}

func (a *Aggregator) getAndStoreProof(ctx context.Context, proof *state.Proof, prover proverClientInterface) error {
	resGetProof, err := prover.GetResGetProof(ctx, *proof.ProofID, proof.BatchNumber)
	if err != nil {
		log.Warnf("failed to get proof from prover, err: %v", err)
		err2 := a.State.DeleteGeneratedProof(ctx, proof.BatchNumber, nil)
		if err2 != nil {
			log.Errorf("failed to delete proof generation mark after error, err: %v", err2)
			return err2
		}
		return err
	}

	proof.Proof = resGetProof

	a.compareInputHashes(proof.InputProver, proof.Proof)

	// Handle local exit root in the case of the mock prover
	if proof.Proof.Public.PublicInputs.NewLocalExitRoot == "0x17c04c3760510b48c6012742c540a81aba4bca2f78b9d14bfd2f123e2e53ea3e" {
		// This local exit root comes from the mock, use the one captured by the executor instead
		log.Warnf(
			"NewLocalExitRoot looks like a mock value, using value from executor instead: %v",
			proof.InputProver.PublicInputs.NewLocalExitRoot,
		)
		resGetProof.Public.PublicInputs.NewLocalExitRoot = proof.InputProver.PublicInputs.NewLocalExitRoot
	}

	// Store proof
	err = a.State.UpdateGeneratedProof(ctx, proof, nil)
	if err != nil {
		log.Warnf("failed to store generated proof, err: %v", err)
		err2 := a.State.DeleteGeneratedProof(ctx, proof.BatchNumber, nil)
		if err2 != nil {
			log.Errorf("failed to delete proof generation mark after error, err: %v", err2)
			return err2
		}
		return err
	}

	return nil
}

func (a *Aggregator) isSynced(ctx context.Context) bool {
	lastVerifiedBatch, err := a.State.GetLastVerifiedBatch(ctx, nil)
	if err != nil && err != state.ErrNotFound {
		log.Warnf("failed to get last consolidated batch, err: %v", err)
		return false
	}
	if lastVerifiedBatch == nil {
		return false
	}
	lastVerifiedEthBatchNum, err := a.Ethman.GetLatestVerifiedBatchNum()
	if err != nil {
		log.Warnf("failed to get last eth batch, err: %v", err)
		return false
	}
	if lastVerifiedBatch.BatchNumber < lastVerifiedEthBatchNum {
		log.Infof("waiting for the state to be synced, lastVerifiedBatchNum: %d, lastVerifiedEthBatchNum: %d",
			lastVerifiedBatch.BatchNumber, lastVerifiedEthBatchNum)
		return false
	}
	return true
}

func (a *Aggregator) getBatchToVerify(ctx context.Context) (*state.Batch, error) {
	lastVerifiedBatch, err := a.State.GetLastVerifiedBatch(ctx, nil)
	if err != nil {
		return nil, err
	}

	batchNumberToVerify := lastVerifiedBatch.BatchNumber + 1

	// Check if a prover is already working on this batch
	_, err = a.State.GetGeneratedProofByBatchNumber(ctx, batchNumberToVerify, nil)
	if err != nil && !errors.Is(err, state.ErrNotFound) {
		return nil, err
	}

	for !errors.Is(err, state.ErrNotFound) {
		batchNumberToVerify++
		_, err = a.State.GetGeneratedProofByBatchNumber(ctx, batchNumberToVerify, nil)
		if err != nil && !errors.Is(err, state.ErrNotFound) {
			return nil, err
		}
	}

	batchToVerify, err := a.State.GetVirtualBatchByNumber(ctx, batchNumberToVerify, nil)
	if err != nil {
		if errors.Is(err, state.ErrNotFound) {
			log.Infof("there are no batches to consolidate")
			return nil, err
		}
		log.Warnf("failed to get batch to consolidate, err: %v", err)
		return nil, err
	}
	return batchToVerify, nil
}

func (a *Aggregator) buildInputProver(ctx context.Context, batchToVerify *state.Batch) (*pb.InputProver, error) {
	previousBatch, err := a.State.GetBatchByNumber(ctx, batchToVerify.BatchNumber-1, nil)
	if err != nil && err != state.ErrStateNotSynchronized {
		return nil, fmt.Errorf("failed to get previous batch, err: %w", err)
	}

	blockTimestampByte := make([]byte, 8) //nolint:gomnd
	binary.BigEndian.PutUint64(blockTimestampByte, uint64(batchToVerify.Timestamp.Unix()))
	batchHashData := common.BytesToHash(keccak256.Hash(
		batchToVerify.BatchL2Data,
		batchToVerify.GlobalExitRoot[:],
		blockTimestampByte,
		batchToVerify.Coinbase[:],
	))
	pubAddr, err := a.Ethman.GetPublicAddress()
	if err != nil {
		return nil, fmt.Errorf("failed to get public address, err: %w", err)
	}
	inputProver := &pb.InputProver{
		PublicInputs: &pb.PublicInputs{
			OldStateRoot:     previousBatch.StateRoot.String(),
			OldLocalExitRoot: previousBatch.LocalExitRoot.String(),
			NewStateRoot:     batchToVerify.StateRoot.String(),
			NewLocalExitRoot: batchToVerify.LocalExitRoot.String(),
			SequencerAddr:    batchToVerify.Coinbase.String(),
			BatchHashData:    batchHashData.String(),
			BatchNum:         uint32(batchToVerify.BatchNumber),
			EthTimestamp:     uint64(batchToVerify.Timestamp.Unix()),
			AggregatorAddr:   pubAddr.String(),
			ChainId:          a.cfg.ChainID,
		},
		GlobalExitRoot:    batchToVerify.GlobalExitRoot.String(),
		BatchL2Data:       hex.EncodeToString(batchToVerify.BatchL2Data),
		Db:                map[string]string{},
		ContractsBytecode: map[string]string{},
	}

	return inputProver, nil
}

func (a *Aggregator) compareInputHashes(ip *pb.InputProver, resGetProof *pb.GetProofResponse) {
	// Calc inputHash
	batchNumberByte := make([]byte, 4) //nolint:gomnd
	binary.BigEndian.PutUint32(batchNumberByte, ip.PublicInputs.BatchNum)
	blockTimestampByte := make([]byte, 8) //nolint:gomnd
	binary.BigEndian.PutUint64(blockTimestampByte, ip.PublicInputs.EthTimestamp)
	hash := keccak256.Hash(
		[]byte(ip.PublicInputs.OldStateRoot)[:],
		[]byte(ip.PublicInputs.OldLocalExitRoot)[:],
		[]byte(ip.PublicInputs.NewStateRoot)[:],
		[]byte(ip.PublicInputs.NewLocalExitRoot)[:],
		[]byte(ip.PublicInputs.SequencerAddr)[:],
		[]byte(ip.PublicInputs.BatchHashData)[:],
		batchNumberByte[:],
		blockTimestampByte[:],
	)
	// Prime field. It is the prime number used as the order in our elliptic curve
	const fr = "21888242871839275222246405745257275088548364400416034343698204186575808495617"
	frB, _ := new(big.Int).SetString(fr, encoding.Base10)
	inputHashMod := new(big.Int).Mod(new(big.Int).SetBytes(hash), frB)
	internalInputHash := inputHashMod.Bytes()

	// InputHash must match
	internalInputHashS := fmt.Sprintf("0x%064s", hex.EncodeToString(internalInputHash))
	publicInputsExtended := resGetProof.GetPublic()
	if resGetProof.GetPublic().InputHash != internalInputHashS {
		log.Error("inputHash received from the prover (", publicInputsExtended.InputHash,
			") doesn't match with the internal value: ", internalInputHashS)
		log.Debug("internalBatchHashData: ", ip.PublicInputs.BatchHashData, " externalBatchHashData: ", publicInputsExtended.PublicInputs.BatchHashData)
		log.Debug("inputProver.PublicInputs.OldStateRoot: ", ip.PublicInputs.OldStateRoot)
		log.Debug("inputProver.PublicInputs.OldLocalExitRoot:", ip.PublicInputs.OldLocalExitRoot)
		log.Debug("inputProver.PublicInputs.NewStateRoot: ", ip.PublicInputs.NewStateRoot)
		log.Debug("inputProver.PublicInputs.NewLocalExitRoot: ", ip.PublicInputs.NewLocalExitRoot)
		log.Debug("inputProver.PublicInputs.SequencerAddr: ", ip.PublicInputs.SequencerAddr)
		log.Debug("inputProver.PublicInputs.BatchHashData: ", ip.PublicInputs.BatchHashData)
		log.Debug("inputProver.PublicInputs.BatchNum: ", ip.PublicInputs.BatchNum)
		log.Debug("inputProver.PublicInputs.EthTimestamp: ", ip.PublicInputs.EthTimestamp)
	}
}

func waitTick(ctx context.Context, ticker *time.Ticker) {
	select {
	case <-ticker.C:
		// nothing
	case <-ctx.Done():
		return
	}
}<|MERGE_RESOLUTION|>--- conflicted
+++ resolved
@@ -121,66 +121,6 @@
 	<-ctx.Done()
 }
 
-<<<<<<< HEAD
-func (a *Aggregator) tryToSendVerifiedBatch(ctx context.Context, ticker *time.Ticker) {
-	log.Debug("checking if network is synced")
-	for !a.isSynced(ctx) {
-		log.Infof("waiting for synchronizer to sync...")
-		waitTick(ctx, ticker)
-		continue
-	}
-	log.Debug("checking if there is any consolidated batch to be verified")
-	lastVerifiedBatch, err := a.State.GetLastVerifiedBatch(ctx, nil)
-	if err != nil && err != state.ErrNotFound {
-		log.Warnf("failed to get last consolidated batch, err: %v", err)
-		waitTick(ctx, ticker)
-		return
-	} else if err == state.ErrNotFound {
-		log.Debug("no consolidated batch found")
-		waitTick(ctx, ticker)
-		return
-	}
-
-	sequences, err := a.State.GetSequences(ctx, lastVerifiedBatch.BatchNumber, nil)
-	if err != nil && err != state.ErrNotFound {
-		log.Warnf("failed to get last sequence to consolidate, err: %v", err)
-		waitTick(ctx, ticker)
-		return
-	} else if err == state.ErrNotFound || len(sequences) == 0 {
-		log.Debug("no sequence found")
-		waitTick(ctx, ticker)
-		return
-	}
-
-	newBatchNumberToVerify := sequences[0].NewVerifiedBatchNumber
-
-	proof, err := a.State.GetGeneratedProofByBatchNumber(ctx, newBatchNumberToVerify, nil)
-	if err != nil && err != state.ErrNotFound {
-		log.Warnf("failed to get last proof for batch %v, err: %v", newBatchNumberToVerify, err)
-		waitTick(ctx, ticker)
-		return
-	}
-
-	if proof != nil && proof.Proof != nil {
-		log.Infof("sending verified proof to the ethereum smart contract, batchNumber %d", newBatchNumberToVerify)
-		err := a.EthTxManager.VerifyBatches(ctx, lastVerifiedBatch.BatchNumber, newBatchNumberToVerify, proof.Proof)
-		if err != nil {
-			log.Errorf("error verifying batch %d. Error: %w", newBatchNumberToVerify, err)
-		} else {
-			log.Infof("proof for the batch was sent, batchNumber: %v", newBatchNumberToVerify)
-			err := a.State.DeleteGeneratedProof(ctx, newBatchNumberToVerify, nil)
-			if err != nil {
-				log.Warnf("failed to delete generated proof for batchNumber %v, err: %v", newBatchNumberToVerify, err)
-			}
-		}
-	} else {
-		log.Debugf("no generated proof for batchNumber %v has been found", newBatchNumberToVerify)
-		waitTick(ctx, ticker)
-	}
-}
-
-=======
->>>>>>> d80d19eb
 func (a *Aggregator) tryVerifyBatch(ctx context.Context, ticker *time.Ticker) {
 	log.Info("checking if network is synced")
 	for !a.isSynced(ctx) {
