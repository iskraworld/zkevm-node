--- conflicted
+++ resolved
@@ -121,8 +121,6 @@
 	<-ctx.Done()
 }
 
-<<<<<<< HEAD
-=======
 func (a *Aggregator) tryToSendVerifiedBatch(ctx context.Context, ticker *time.Ticker) {
 	log.Debug("checking if network is synced")
 	for !a.isSynced(ctx) {
@@ -169,7 +167,6 @@
 	}
 }
 
->>>>>>> d58cd368
 func (a *Aggregator) tryVerifyBatch(ctx context.Context, ticker *time.Ticker) {
 	log.Info("checking if network is synced")
 	for !a.isSynced(ctx) {
