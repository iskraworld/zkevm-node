package config_test

import (
	"flag"
	"math/big"
	"os"
	"reflect"
	"strings"
	"testing"
	"time"

	"github.com/0xPolygonHermez/zkevm-node/config"
	"github.com/0xPolygonHermez/zkevm-node/config/types"
	"github.com/0xPolygonHermez/zkevm-node/pricegetter"
	"github.com/0xPolygonHermez/zkevm-node/sequencer"
	"github.com/ethereum/go-ethereum/common"
	"github.com/stretchr/testify/require"
	"github.com/urfave/cli/v2"
)

func Test_Defaults(t *testing.T) {
	tcs := []struct {
		path          string
		expectedValue interface{}
	}{
		{
			path:          "Synchronizer.SyncChunkSize",
			expectedValue: uint64(100),
		},
		{
			path:          "PriceGetter.Type",
			expectedValue: pricegetter.DefaultType,
		},
		{
			path:          "PriceGetter.DefaultPrice",
			expectedValue: pricegetter.TokenPrice{Float: new(big.Float).SetInt64(2000)},
		},
		{
			path:          "Sequencer.WaitPeriodPoolIsEmpty",
			expectedValue: types.NewDuration(1 * time.Second),
		},
		{
			path:          "Sequencer.WaitBlocksToUpdateGER",
			expectedValue: uint64(10),
		},
		{
			path:          "Sequencer.WaitBlocksToConsiderGerFinal",
			expectedValue: uint64(10),
		},
		{
			path:          "Sequencer.MaxTimeForBatchToBeOpen",
			expectedValue: types.NewDuration(15 * time.Second),
		},
		{
			path:          "Sequencer.ElapsedTimeToCloseBatchWithoutTxsDueToNewGER",
			expectedValue: types.NewDuration(60 * time.Second),
		},
		{
			path:          "Sequencer.BlocksAmountForTxsToBeDeleted",
			expectedValue: uint64(100),
		},
		{
			path:          "Sequencer.FrequencyToCheckTxsForDelete",
			expectedValue: types.NewDuration(12 * time.Hour),
		},
		{
			path:          "Sequencer.ProfitabilityChecker.SendBatchesEvenWhenNotProfitable",
			expectedValue: true,
		},
		{
			path:          "Sequencer.MaxCumulativeGasUsed",
			expectedValue: uint64(30000000),
		},
		{
			path:          "Sequencer.MaxKeccakHashes",
			expectedValue: int32(468),
		},
		{
			path:          "Sequencer.MaxPoseidonHashes",
			expectedValue: int32(279620),
		},
		{
			path:          "Sequencer.MaxPoseidonPaddings",
			expectedValue: int32(149796),
		},
		{
			path:          "Sequencer.MaxMemAligns",
			expectedValue: int32(262144),
		},
		{
			path:          "Sequencer.MaxArithmetics",
			expectedValue: int32(262144),
		},
		{
			path:          "Sequencer.MaxBinaries",
			expectedValue: int32(262144),
		},
		{
			path:          "Sequencer.MaxSteps",
			expectedValue: int32(8388608),
		},
		{
			path:          "Sequencer.MaxSequenceSize",
			expectedValue: sequencer.MaxSequenceSize{Int: new(big.Int).SetInt64(2000000)},
		},
		{
<<<<<<< HEAD
			path:          "EthTxManager.IntervalToReviewSendBatchTx",
			expectedValue: types.NewDuration(1 * time.Minute),
=======
			path:          "Sequencer.MaxAllowedFailedCounter",
			expectedValue: uint64(50),
		},
		{
			path:          "Etherman.URL",
			expectedValue: "http://localhost:8545",
		},
		{
			path:          "Etherman.L1ChainID",
			expectedValue: uint64(1337),
		},
		{
			path:          "Etherman.PrivateKeyPath",
			expectedValue: "",
		},
		{
			path:          "Etherman.PrivateKeyPassword",
			expectedValue: "",
		},
		{
			path:          "Etherman.PoEAddr",
			expectedValue: common.HexToAddress("0x2279B7A0a67DB372996a5FaB50D91eAA73d2eBe6"),
		},
		{
			path:          "Etherman.MaticAddr",
			expectedValue: common.HexToAddress("0x5FbDB2315678afecb367f032d93F642f64180aa3"),
		},
		{
			path:          "Etherman.GlobalExitRootManagerAddr",
			expectedValue: common.HexToAddress("0xDc64a140Aa3E981100a9becA4E685f962f0cF6C9"),
		},
		{
			path:          "Etherman.MultiGasProvider",
			expectedValue: true,
		},
		{
			path:          "EthTxManager.MaxSendBatchTxRetries",
			expectedValue: uint32(10),
		},
		{
			path:          "EthTxManager.MaxVerifyBatchTxRetries",
			expectedValue: uint32(10),
		},
		{
			path:          "EthTxManager.FrequencyForResendingFailedSendBatches",
			expectedValue: types.NewDuration(1 * time.Second),
		},
		{
			path:          "EthTxManager.FrequencyForResendingFailedVerifyBatch",
			expectedValue: types.NewDuration(1 * time.Second),
		},
		{
			path:          "EthTxManager.WaitTxToBeMined",
			expectedValue: types.NewDuration(2 * time.Minute),
>>>>>>> 89c095b3
		},
		{
			path:          "EthTxManager.IntervalToReviewVerifyBatchTx",
			expectedValue: types.NewDuration(1 * time.Minute),
		},
		{
			path:          "PriceGetter.Type",
			expectedValue: pricegetter.DefaultType,
		},
		{
			path:          "PriceGetter.DefaultPrice",
			expectedValue: pricegetter.TokenPrice{Float: new(big.Float).SetInt64(2000)},
		},
		{
			path:          "GasPriceEstimator.DefaultGasPriceWei",
			expectedValue: uint64(1000000000),
		},
		{
			path:          "MTClient.URI",
			expectedValue: "127.0.0.1:50061",
		},
		{
			path:          "StateDB.User",
			expectedValue: "state_user",
		},
		{
			path:          "StateDB.Password",
			expectedValue: "state_password",
		},
		{
			path:          "StateDB.Name",
			expectedValue: "state_db",
		},
		{
			path:          "StateDB.Host",
			expectedValue: "localhost",
		},
		{
			path:          "StateDB.Port",
			expectedValue: "5432",
		},
		{
			path:          "StateDB.EnableLog",
			expectedValue: false,
		},
		{
			path:          "StateDB.MaxConns",
			expectedValue: 200,
		},
		{
			path:          "PoolDB.User",
			expectedValue: "pool_user",
		},
		{
			path:          "PoolDB.Password",
			expectedValue: "pool_password",
		},
		{
			path:          "PoolDB.Name",
			expectedValue: "pool_db",
		},
		{
			path:          "PoolDB.Host",
			expectedValue: "localhost",
		},
		{
			path:          "PoolDB.Port",
			expectedValue: "5432",
		},
		{
			path:          "PoolDB.EnableLog",
			expectedValue: false,
		},
		{
			path:          "PoolDB.MaxConns",
			expectedValue: 200,
		},
		{
			path:          "RPC.Host",
			expectedValue: "0.0.0.0",
		},
		{
			path:          "RPC.Port",
			expectedValue: int(8123),
		},
		{
			path:          "RPC.ReadTimeoutInSec",
			expectedValue: time.Duration(1),
		},
		{
			path:          "RPC.WriteTimeoutInSec",
			expectedValue: time.Duration(1),
		},
		{
			path:          "RPC.SequencerNodeURI",
			expectedValue: "",
		},
		{
			path:          "RPC.MaxRequestsPerIPAndSecond",
			expectedValue: float64(50),
		},
		{
			path:          "RPC.BroadcastURI",
			expectedValue: "127.0.0.1:61090",
		},
		{
			path:          "RPC.DefaultSenderAddress",
			expectedValue: "0x1111111111111111111111111111111111111111",
		},
		{
			path:          "RPC.DB.User",
			expectedValue: "rpc_user",
		},
		{
			path:          "RPC.DB.Password",
			expectedValue: "rpc_password",
		},
		{
			path:          "RPC.DB.Name",
			expectedValue: "rpc_db",
		},
		{
			path:          "RPC.DB.Host",
			expectedValue: "localhost",
		},
		{
			path:          "RPC.DB.Port",
			expectedValue: "5432",
		},
		{
			path:          "RPC.DB.EnableLog",
			expectedValue: false,
		},
		{
			path:          "RPC.DB.MaxConns",
			expectedValue: 200,
		},
		{
			path:          "Executor.URI",
			expectedValue: "127.0.0.1:50071",
		},
		{
			path:          "BroadcastServer.Host",
			expectedValue: "0.0.0.0",
		},
		{
			path:          "BroadcastServer.Port",
			expectedValue: 61090,
		},
	}
	file, err := os.CreateTemp("", "genesisConfig")
	require.NoError(t, err)
	defer func() {
		require.NoError(t, os.Remove(file.Name()))
	}()
	require.NoError(t, os.WriteFile(file.Name(), []byte("{}"), 0600))

	flagSet := flag.NewFlagSet("", flag.PanicOnError)
	flagSet.String(config.FlagGenesisFile, file.Name(), "")
	ctx := cli.NewContext(cli.NewApp(), flagSet, nil)
	cfg, err := config.Load(ctx)
	if err != nil {
		t.Fatalf("Unexpected error loading default config: %v", err)
	}

	for _, tc := range tcs {
		tc := tc
		t.Run(tc.path, func(t *testing.T) {
			actual := getValueFromStruct(tc.path, cfg)
			require.Equal(t, tc.expectedValue, actual)
		})
	}
}

func getValueFromStruct(path string, object interface{}) interface{} {
	keySlice := strings.Split(path, ".")
	v := reflect.ValueOf(object)

	for _, key := range keySlice {
		for v.Kind() == reflect.Ptr {
			v = v.Elem()
		}

		v = v.FieldByName(key)
	}
	return v.Interface()
}<|MERGE_RESOLUTION|>--- conflicted
+++ resolved
@@ -104,65 +104,44 @@
 			expectedValue: sequencer.MaxSequenceSize{Int: new(big.Int).SetInt64(2000000)},
 		},
 		{
-<<<<<<< HEAD
+			path:          "Sequencer.MaxAllowedFailedCounter",
+			expectedValue: uint64(50),
+		},
+		{
+			path:          "Etherman.URL",
+			expectedValue: "http://localhost:8545",
+		},
+		{
+			path:          "Etherman.L1ChainID",
+			expectedValue: uint64(1337),
+		},
+		{
+			path:          "Etherman.PrivateKeyPath",
+			expectedValue: "",
+		},
+		{
+			path:          "Etherman.PrivateKeyPassword",
+			expectedValue: "",
+		},
+		{
+			path:          "Etherman.PoEAddr",
+			expectedValue: common.HexToAddress("0x2279B7A0a67DB372996a5FaB50D91eAA73d2eBe6"),
+		},
+		{
+			path:          "Etherman.MaticAddr",
+			expectedValue: common.HexToAddress("0x5FbDB2315678afecb367f032d93F642f64180aa3"),
+		},
+		{
+			path:          "Etherman.GlobalExitRootManagerAddr",
+			expectedValue: common.HexToAddress("0xDc64a140Aa3E981100a9becA4E685f962f0cF6C9"),
+		},
+		{
+			path:          "Etherman.MultiGasProvider",
+			expectedValue: true,
+		},
+		{
 			path:          "EthTxManager.IntervalToReviewSendBatchTx",
 			expectedValue: types.NewDuration(1 * time.Minute),
-=======
-			path:          "Sequencer.MaxAllowedFailedCounter",
-			expectedValue: uint64(50),
-		},
-		{
-			path:          "Etherman.URL",
-			expectedValue: "http://localhost:8545",
-		},
-		{
-			path:          "Etherman.L1ChainID",
-			expectedValue: uint64(1337),
-		},
-		{
-			path:          "Etherman.PrivateKeyPath",
-			expectedValue: "",
-		},
-		{
-			path:          "Etherman.PrivateKeyPassword",
-			expectedValue: "",
-		},
-		{
-			path:          "Etherman.PoEAddr",
-			expectedValue: common.HexToAddress("0x2279B7A0a67DB372996a5FaB50D91eAA73d2eBe6"),
-		},
-		{
-			path:          "Etherman.MaticAddr",
-			expectedValue: common.HexToAddress("0x5FbDB2315678afecb367f032d93F642f64180aa3"),
-		},
-		{
-			path:          "Etherman.GlobalExitRootManagerAddr",
-			expectedValue: common.HexToAddress("0xDc64a140Aa3E981100a9becA4E685f962f0cF6C9"),
-		},
-		{
-			path:          "Etherman.MultiGasProvider",
-			expectedValue: true,
-		},
-		{
-			path:          "EthTxManager.MaxSendBatchTxRetries",
-			expectedValue: uint32(10),
-		},
-		{
-			path:          "EthTxManager.MaxVerifyBatchTxRetries",
-			expectedValue: uint32(10),
-		},
-		{
-			path:          "EthTxManager.FrequencyForResendingFailedSendBatches",
-			expectedValue: types.NewDuration(1 * time.Second),
-		},
-		{
-			path:          "EthTxManager.FrequencyForResendingFailedVerifyBatch",
-			expectedValue: types.NewDuration(1 * time.Second),
-		},
-		{
-			path:          "EthTxManager.WaitTxToBeMined",
-			expectedValue: types.NewDuration(2 * time.Minute),
->>>>>>> 89c095b3
 		},
 		{
 			path:          "EthTxManager.IntervalToReviewVerifyBatchTx",
